FROM python:3.10-slim

<<<<<<< HEAD
RUN apt-get update && apt-get install -y tesseract-ocr && rm -rf /var/lib/apt/lists/*

=======
# Install Tesseract OCR and clean up
RUN apt-get update && apt-get install -y tesseract-ocr libgl1 && rm -rf /var/lib/apt/lists/*

# Set working directory
>>>>>>> 856240cd
WORKDIR /app

# Copy project files
COPY . /app
<<<<<<< HEAD
RUN pip install --no-cache-dir -r requirements.txt

ENV PORT=8000
EXPOSE 8000

CMD ["sh", "-c", "uvicorn decisiontree_api:app --host 0.0.0.0 --port ${PORT}"]
=======

# Install dependencies
RUN pip install --no-cache-dir -r requirements.txt

# Expose Render's port
EXPOSE 8000

# Run FastAPI using Uvicorn
CMD ["sh", "-c", "uvicorn decisiontree_api:app --host 0.0.0.0 --port ${PORT:-8000}"]
>>>>>>> 856240cd
<|MERGE_RESOLUTION|>--- conflicted
+++ resolved
@@ -1,26 +1,21 @@
 FROM python:3.10-slim
 
-<<<<<<< HEAD
 RUN apt-get update && apt-get install -y tesseract-ocr && rm -rf /var/lib/apt/lists/*
 
-=======
 # Install Tesseract OCR and clean up
 RUN apt-get update && apt-get install -y tesseract-ocr libgl1 && rm -rf /var/lib/apt/lists/*
 
 # Set working directory
->>>>>>> 856240cd
 WORKDIR /app
 
 # Copy project files
 COPY . /app
-<<<<<<< HEAD
 RUN pip install --no-cache-dir -r requirements.txt
 
 ENV PORT=8000
 EXPOSE 8000
 
 CMD ["sh", "-c", "uvicorn decisiontree_api:app --host 0.0.0.0 --port ${PORT}"]
-=======
 
 # Install dependencies
 RUN pip install --no-cache-dir -r requirements.txt
@@ -29,5 +24,4 @@
 EXPOSE 8000
 
 # Run FastAPI using Uvicorn
-CMD ["sh", "-c", "uvicorn decisiontree_api:app --host 0.0.0.0 --port ${PORT:-8000}"]
->>>>>>> 856240cd
+CMD ["sh", "-c", "uvicorn decisiontree_api:app --host 0.0.0.0 --port ${PORT:-8000}"]